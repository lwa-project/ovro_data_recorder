--- conflicted
+++ resolved
@@ -351,25 +351,18 @@
         
         # Build a template for the file
         if self._counter == 0:
-<<<<<<< HEAD
-            self.tagname = os.path.join(self.filename,
+            self.tagpath = os.path.join(self.filename,
                                         f"{self._freq[0]/1e6:.0f}MHz",
                                         tstart.datetime.strftime("%Y-%m-%d"),
                                         tstart.datetime.strftime("%H"))
-            if not os.path.exists(self.tagname):
-                os.makedirs(self.tagname, exist_ok=True)
-            self.tagname = os.path.join(self.tagname,
-                                        "%s_%.0fMHz.ms" % (tstart.datetime.strftime('%Y%m%d_%H%M%S'), self._freq[0]/1e6))
-            create_ms(self.tagname, self._station, self._tint, self._freq, self._raw_pols, nint=self._nint)
-            
-=======
+            if not os.path.exists(self.tagpath):
+                os.makedirs(self.tagpath, exist_ok=True)
             self.tagname = "%s_%.0fMHz.ms" % (tstart.datetime.strftime('%Y%m%d_%H%M%S'), self._freq[0]/1e6)
             self.tempname = os.path.join(self._tempdir, self.tagname)
             with open('/dev/null', 'wb') as dn:
                 subprocess.check_call(['cp', '-r', self._template, self.tempname],
                                       stderr=dn)
                 
->>>>>>> b0c3fca9
         # Find the point overhead
         zen = get_zenith(self._station, tcent)
         
@@ -385,6 +378,7 @@
         # Save it to its final location
         self._counter += 1
         if self._counter == self._nint:
+            self.tagname = os.path.join(self.tagpath, self.tagname)
             if self.is_tarred:
                 filename = os.path.join(self.filename, "%s.tar" % self.tagname)
                 save_cmd = ['tar', 'cf', filename, os.path.basename(self.tempname)]
