--- conflicted
+++ resolved
@@ -20,16 +20,11 @@
 from functools import reduce
 from datetime import datetime, timedelta
 
-<<<<<<< HEAD
 from lwa_antpos.station import ovro
 
-from common import *
-=======
 from mnc.common import *
 from mnc.mcs import ImageMonitorPoint, MultiMonitorPoint, Client
 
-from station import ovro
->>>>>>> 00d6d906
 from reductions import *
 from operations import FileOperationsQueue
 from monitoring import GlobalLogger
